﻿using System.Collections.Generic;
using System.Linq;
using Microsoft.Extensions.Logging;
using NBitcoin;
using Stratis.Bitcoin.Consensus;
using Stratis.Bitcoin.Features.Consensus.CoinViews;
using Stratis.Bitcoin.Features.Consensus.Interfaces;
using Stratis.Bitcoin.Features.MemoryPool;
using Stratis.Bitcoin.Features.MemoryPool.Interfaces;
using Stratis.Bitcoin.Features.Miner;
using Stratis.Bitcoin.Mining;
using Stratis.Bitcoin.Utilities;
using Stratis.SmartContracts.Core;
using Stratis.SmartContracts.Core.State;
using Stratis.SmartContracts.Core.Util;

namespace Stratis.Bitcoin.Features.SmartContracts
{
    public sealed class SmartContractBlockDefinition : BlockDefinition
    {
        private uint160 coinbaseAddress;
        private readonly ICoinView coinView;
        private readonly ISmartContractExecutorFactory executorFactory;
        private readonly ILogger logger;
        private readonly List<TxOut> refundOutputs = new List<TxOut>();
        private readonly ContractStateRepositoryRoot stateRoot;
        private ContractStateRepositoryRoot stateSnapshot;

        public SmartContractBlockDefinition(
<<<<<<< HEAD
            CoinView coinView,
            IConsensusManager consensusManager,
=======
            ICoinView coinView,
            IConsensusLoop consensusLoop,
>>>>>>> da219923
            IDateTimeProvider dateTimeProvider,
            ISmartContractExecutorFactory executorFactory,
            ILoggerFactory loggerFactory,
            ITxMempool mempool,
            MempoolSchedulerLock mempoolLock,
            Network network,
            ContractStateRepositoryRoot stateRoot)
            : base(consensusManager, dateTimeProvider, loggerFactory, mempool, mempoolLock, network)
        {
            this.coinView = coinView;
            this.executorFactory = executorFactory;
            this.logger = loggerFactory.CreateLogger(this.GetType());
            this.stateRoot = stateRoot;
        }

        /// <summary>
        /// Overrides the <see cref="AddToBlock(TxMempoolEntry)"/> behaviour of <see cref="BlockDefinitionProofOfWork"/>.
        /// <para>
        /// Determine whether or not the mempool entry contains smart contract execution
        /// code. If not, then add to the block as per normal. Else extract and deserialize
        /// the smart contract code from the TxOut's ScriptPubKey.
        /// </para>
        /// </summary>
        public override void AddToBlock(TxMempoolEntry mempoolEntry)
        {
            this.logger.LogTrace("()");

            TxOut smartContractTxOut = mempoolEntry.Transaction.TryGetSmartContractTxOut();
            if (smartContractTxOut == null)
            {
                this.logger.LogTrace("Transaction does not contain smart contract information.");

                base.AddTransactionToBlock(mempoolEntry.Transaction);
                base.UpdateBlockStatistics(mempoolEntry);
                base.UpdateTotalFees(mempoolEntry.Fee);
            }
            else
            {
                this.logger.LogTrace("Transaction contains smart contract information.");

                // We HAVE to first execute the smart contract contained in the transaction
                // to ensure its validity before we can add it to the block.
                ISmartContractExecutionResult result = this.ExecuteSmartContract(mempoolEntry);
                this.AddTransactionToBlock(mempoolEntry.Transaction);
                this.UpdateBlockStatistics(mempoolEntry);
                this.UpdateTotalFees(result.Fee);

                // If there are refunds, add them to the block.
                if (result.Refunds.Any())
                {
                    this.refundOutputs.AddRange(result.Refunds);
                    this.logger.LogTrace("{0} refunds were added.", result.Refunds.Count);
                }

                // Add internal transactions made during execution.
                if (result.InternalTransaction != null)
                {
                    this.AddTransactionToBlock(result.InternalTransaction);
                    this.logger.LogTrace("Internal {0}:{1} was added.", nameof(result.InternalTransaction), result.InternalTransaction.GetHash());
                }
            }

            this.logger.LogTrace("(-)");
        }

        /// <inheritdoc/>
        public override BlockTemplate Build(ChainedHeader chainTip, Script scriptPubKeyIn)
        {
            this.logger.LogTrace("()");

            GetSenderUtil.GetSenderResult getSenderResult = GetSenderUtil.GetAddressFromScript(scriptPubKeyIn);
            if (!getSenderResult.Success)
                throw new ConsensusErrorException(new ConsensusError("sc-block-assembler-createnewblock", getSenderResult.Error));

            this.coinbaseAddress = getSenderResult.Sender;

            this.stateSnapshot = this.stateRoot.GetSnapshotTo(((SmartContractBlockHeader)this.ConsensusManager.Tip.Header).HashStateRoot.ToBytes());

            this.refundOutputs.Clear();

            base.OnBuild(chainTip, scriptPubKeyIn);

            this.coinbase.Outputs.AddRange(this.refundOutputs);

            this.logger.LogTrace("(-)");

            return this.BlockTemplate;
        }

        /// <summary>
        /// The block header for smart contract blocks is identical to the standard block,
        /// except it also has a second 32-byte root, the state root. This byte array
        /// represents the current state of contract code, storage and balances, and can
        /// be used in conjunction with getSnapshotTo at any time to recreate this state.
        /// </summary>
        public override void UpdateHeaders()
        {
            this.logger.LogTrace("()");

            this.UpdateBaseHeaders();

            this.block.Header.Bits = this.block.Header.GetWorkRequired(this.Network, this.ChainTip);
            ((SmartContractBlockHeader)this.block.Header).HashStateRoot = new uint256(this.stateSnapshot.Root);

            this.logger.LogTrace("(-)");
        }

        /// <summary>
        /// Execute the contract and add all relevant fees and refunds to the block.
        /// </summary>
        /// <remarks>TODO: At some point we need to change height to a ulong.</remarks>
        private ISmartContractExecutionResult ExecuteSmartContract(TxMempoolEntry mempoolEntry)
        {
            this.logger.LogTrace("()");

            GetSenderUtil.GetSenderResult getSenderResult = GetSenderUtil.GetSender(mempoolEntry.Transaction, this.coinView, this.inBlock.Select(x => x.Transaction).ToList());
            if (!getSenderResult.Success)
                throw new ConsensusErrorException(new ConsensusError("sc-block-assembler-addcontracttoblock", getSenderResult.Error));

            ISmartContractTransactionContext transactionContext = new SmartContractTransactionContext((ulong)this.height, this.coinbaseAddress, mempoolEntry.Fee, getSenderResult.Sender, mempoolEntry.Transaction);
            ISmartContractExecutor executor = this.executorFactory.CreateExecutor(this.stateSnapshot, transactionContext);
            ISmartContractExecutionResult result = executor.Execute(transactionContext);

            this.logger.LogTrace("(-)");

            return result;
        }
    }
}<|MERGE_RESOLUTION|>--- conflicted
+++ resolved
@@ -27,13 +27,8 @@
         private ContractStateRepositoryRoot stateSnapshot;
 
         public SmartContractBlockDefinition(
-<<<<<<< HEAD
-            CoinView coinView,
+            ICoinView coinView,
             IConsensusManager consensusManager,
-=======
-            ICoinView coinView,
-            IConsensusLoop consensusLoop,
->>>>>>> da219923
             IDateTimeProvider dateTimeProvider,
             ISmartContractExecutorFactory executorFactory,
             ILoggerFactory loggerFactory,
