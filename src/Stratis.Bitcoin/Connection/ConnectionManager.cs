--- conflicted
+++ resolved
@@ -93,10 +93,7 @@
             IPeerAddressManager peerAddressManager,
             IEnumerable<IPeerConnector> peerConnectors,
             IPeerDiscovery peerDiscovery,
-<<<<<<< HEAD
-=======
             ISelfEndpointTracker selfEndpointTracker,
->>>>>>> cb179734
             ConnectionManagerSettings connectionSettings,
             IVersionProvider versionProvider)
         {
