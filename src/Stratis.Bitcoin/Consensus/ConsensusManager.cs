--- conflicted
+++ resolved
@@ -735,21 +735,12 @@
                 this.logger.LogTrace("(-)[BLOCK_INVALID_STATE]");
                 throw new ConsensusException("Block must be partially or fully validated.");
             }
-<<<<<<< HEAD
 
             var validationContext = new ValidationContext() { Block = blockToConnect.Block };
 
             // Call the validation engine.
             await this.consensusRules.FullValidationAsync(validationContext, chainTipToExtand).ConfigureAwait(false);
 
-=======
-
-            var validationContext = new ValidationContext() { Block = blockToConnect.Block };
-
-            // Call the validation engine.
-            await this.consensusRules.FullValidationAsync(validationContext, chainTipToExtand).ConfigureAwait(false);
-
->>>>>>> cb179734
             if (validationContext.Error != null)
             {
                 List<int> badPeers;
