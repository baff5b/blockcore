﻿using System;
using System.Collections.Generic;
using Microsoft.Extensions.Logging;
using NBitcoin;
using Stratis.Bitcoin.Configuration.Logging;
using Stratis.Bitcoin.Features.SmartContracts.Networks;
using Stratis.Patricia;
using Stratis.SmartContracts;
using Stratis.SmartContracts.Core;
using Stratis.SmartContracts.Core.State;
using Stratis.SmartContracts.Core.Validation;
using Stratis.SmartContracts.Executor.Reflection;
using Stratis.SmartContracts.Executor.Reflection.Compilation;
using Xunit;

namespace Stratis.Bitcoin.Features.SmartContracts.Tests
{
    /// <summary>
    /// These tests can be added to/removed from in future should we implement other exceptions
    /// which can possible affect how the caller gets refunded.
    /// </summary>
    public sealed class SmartContractExceptionTests
    {
        private readonly ContractStateRepositoryRoot repository;
        private readonly Network network;
        private readonly IKeyEncodingStrategy keyEncodingStrategy;
        private readonly ILoggerFactory loggerFactory;
        private SmartContractValidator validator;
        private static readonly Address TestAddress = (Address)"mipcBbFg9gMiCh81Kj8tqqdgoZub1ZJRfn";
        
        public SmartContractExceptionTests()
        {
            this.repository = new ContractStateRepositoryRoot(new NoDeleteSource<byte[], byte[]>(new MemoryDictionarySource()));
            this.keyEncodingStrategy = BasicKeyEncodingStrategy.Default;
            this.loggerFactory = new ExtendedLoggerFactory();
            this.loggerFactory.AddConsoleWithFilters();
            this.network = new SmartContractsRegTest();
<<<<<<< HEAD
            this.validator = new SmartContractValidator();
=======
            this.validator = new SmartContractValidator(new List<ISmartContractValidator>());
>>>>>>> cb179734
        }

        [Fact]
        public void VM_Throws_Exception_CanCatch()
        {
            SmartContractCompilationResult compilationResult = SmartContractCompiler.CompileFile("SmartContracts/ThrowExceptionContract.cs");
            Assert.True(compilationResult.Success);

            byte[] contractCode = compilationResult.Compilation;

            var gasLimit = (Gas)10000;
            var gasMeter = new GasMeter(gasLimit);

            var internalTxExecutorFactory = new InternalTransactionExecutorFactory(this.keyEncodingStrategy, this.loggerFactory, this.network);
            var vm = new ReflectionVirtualMachine(this.validator, internalTxExecutorFactory, this.loggerFactory, this.network);

<<<<<<< HEAD
            uint160 address = TestAddress.ToUint160(this.network);
=======
            var address = TestAddress.ToUint160(this.network);
>>>>>>> cb179734

            var callData = new CallData(gasLimit, address, "ThrowException");
            this.repository.SetCode(address, contractCode);
            this.repository.SetContractType(address, "ThrowExceptionContract");
            var transactionContext = new TransactionContext(uint256.One, 0, address, address, 0);

<<<<<<< HEAD
            VmExecutionResult result = vm.ExecuteMethod(gasMeter,
                this.repository,
                callData,
=======
            var result = vm.ExecuteMethod(gasMeter, 
                this.repository, 
                callData, 
>>>>>>> cb179734
                transactionContext);

            Assert.Equal(typeof(Exception), result.ExecutionException.GetType());
        }
    }
}<|MERGE_RESOLUTION|>--- conflicted
+++ resolved
@@ -1,5 +1,4 @@
 ﻿using System;
-using System.Collections.Generic;
 using Microsoft.Extensions.Logging;
 using NBitcoin;
 using Stratis.Bitcoin.Configuration.Logging;
@@ -35,11 +34,7 @@
             this.loggerFactory = new ExtendedLoggerFactory();
             this.loggerFactory.AddConsoleWithFilters();
             this.network = new SmartContractsRegTest();
-<<<<<<< HEAD
             this.validator = new SmartContractValidator();
-=======
-            this.validator = new SmartContractValidator(new List<ISmartContractValidator>());
->>>>>>> cb179734
         }
 
         [Fact]
@@ -56,26 +51,16 @@
             var internalTxExecutorFactory = new InternalTransactionExecutorFactory(this.keyEncodingStrategy, this.loggerFactory, this.network);
             var vm = new ReflectionVirtualMachine(this.validator, internalTxExecutorFactory, this.loggerFactory, this.network);
 
-<<<<<<< HEAD
             uint160 address = TestAddress.ToUint160(this.network);
-=======
-            var address = TestAddress.ToUint160(this.network);
->>>>>>> cb179734
 
             var callData = new CallData(gasLimit, address, "ThrowException");
             this.repository.SetCode(address, contractCode);
             this.repository.SetContractType(address, "ThrowExceptionContract");
             var transactionContext = new TransactionContext(uint256.One, 0, address, address, 0);
 
-<<<<<<< HEAD
             VmExecutionResult result = vm.ExecuteMethod(gasMeter,
                 this.repository,
                 callData,
-=======
-            var result = vm.ExecuteMethod(gasMeter, 
-                this.repository, 
-                callData, 
->>>>>>> cb179734
                 transactionContext);
 
             Assert.Equal(typeof(Exception), result.ExecutionException.GetType());
