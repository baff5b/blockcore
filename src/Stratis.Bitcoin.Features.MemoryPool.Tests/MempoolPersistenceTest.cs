﻿using System;
using System.Collections.Generic;
using System.IO;
using System.Linq;
using System.Threading.Tasks;
using Microsoft.Extensions.Logging;
using Moq;
using NBitcoin;
using Stratis.Bitcoin.Base.Deployments;
using Stratis.Bitcoin.BlockPulling;
using Stratis.Bitcoin.Configuration;
using Stratis.Bitcoin.Configuration.Settings;
using Stratis.Bitcoin.Consensus;
using Stratis.Bitcoin.Consensus.Rules;
using Stratis.Bitcoin.Features.Consensus;
using Stratis.Bitcoin.Features.Consensus.CoinViews;
using Stratis.Bitcoin.Features.Consensus.Rules;
using Stratis.Bitcoin.Features.MemoryPool.Fee;
using Stratis.Bitcoin.Tests.Common;
using Stratis.Bitcoin.Utilities;
using Xunit;

namespace Stratis.Bitcoin.Features.MemoryPool.Tests
{
    public class MempoolPersistenceTest : IDisposable
    {
        private readonly string dir;
        private readonly Network network;
        private readonly bool shouldDeleteFolder = false;

        public MempoolPersistenceTest()
        {
            this.dir = "TestData/MempoolPersistenceTest/";

            if (!Directory.Exists(this.dir))
            {
                this.shouldDeleteFolder = true;
                Directory.CreateDirectory(this.dir);
            }

            this.network = KnownNetworks.Main;
        }

        public void Dispose()
        {
            if (this.shouldDeleteFolder)
                Directory.Delete(this.dir, true);
        }

        [Fact]
        public void SaveLoadFileTest()
        {
            int numTx = 22;
            string fileName = "mempool.dat";
            NodeSettings settings = this.CreateSettings("SaveLoadFileTest");
            var persistence = new MempoolPersistence(settings, new LoggerFactory());
            IEnumerable<MempoolPersistenceEntry> toSave = this.CreateTestEntries(numTx);
            IEnumerable<MempoolPersistenceEntry> loaded;

            MemPoolSaveResult result = persistence.Save(settings.Network, toSave, fileName);
            loaded = persistence.Load(settings.Network, fileName);

            Assert.True(File.Exists(Path.Combine(settings.DataDir, fileName)));
            Assert.True(result.Succeeded);
            Assert.Equal((uint)numTx, result.TrxSaved);
            Assert.Equal(loaded, toSave.ToArray());
        }

        [Fact]
        public void LoadBadFileTest()
        {
            int numTx = 22;
            string fileName = "mempool.dat";
            NodeSettings settings = this.CreateSettings("LoadBadFileTest");
            var persistence = new MempoolPersistence(settings, new LoggerFactory());
            IEnumerable<MempoolPersistenceEntry> toSave = this.CreateTestEntries(numTx);
            IEnumerable<MempoolPersistenceEntry> loaded;
            string fullFilePath = Path.Combine(settings.DataDir, fileName);

            MemPoolSaveResult result = persistence.Save(settings.Network, toSave, fileName);
            string fileData = File.ReadAllText(fullFilePath);
            string badFileData = new string(fileData.Take(fileData.Length / 2).ToArray());
            File.WriteAllText(fullFilePath, badFileData);
            loaded = persistence.Load(settings.Network, fileName);

            Assert.True(File.Exists(fullFilePath));
            Assert.True(result.Succeeded);
            Assert.Null(loaded);
        }

        [Fact]
        public void LoadNoFileTest()
        {
            string fileName = "mempool.dat";
            NodeSettings settings = this.CreateSettings("LoadNoFileTest");
            var persistence = new MempoolPersistence(settings, new LoggerFactory());
            string fullFilePath = Path.Combine(settings.DataDir, fileName);

            IEnumerable<MempoolPersistenceEntry> loaded = persistence.Load(settings.Network, fileName);

            Assert.False(File.Exists(fullFilePath));
            Assert.Null(loaded);
        }

        [Fact]
        public void LoadPoolTest_WithBadTransactions()
        {
            int numTx = 5;
            string fileName = "mempool.dat";
            NodeSettings settings = this.CreateSettings("LoadPoolTest_WithBadTransactions");
            IEnumerable<MempoolPersistenceEntry> toSave = this.CreateTestEntries(numTx);
            MempoolManager mempoolManager = CreateTestMempool(settings, out TxMempool unused);

            MemPoolSaveResult result = (new MempoolPersistence(settings, new LoggerFactory())).Save(settings.Network, toSave, fileName);
            mempoolManager.LoadPoolAsync(fileName).GetAwaiter().GetResult();
            long actualSize = mempoolManager.MempoolSize().GetAwaiter().GetResult();

            Assert.Equal(0, actualSize);
        }

        [Fact]
        public async Task LoadPoolTest_WithGoodTransactionsAsync()
        {
            string fileName = "mempool.dat";
            Transaction tx1_parent = this.network.CreateTransaction("0100000001c4fadb806f9679c27c30c11b694523f6ac9614f7a69076b8940082ce636040fb000000006b4830450221009ad4b969a40b95017d133b13f7d465031829731f3b0ae4bcdcb5e393f5e919f902207f33aad2c3af48d6d65aaf5dd15a85a1f588ee3d6f477b2236cda1d81d88c43b012102eb184a906e082db44a95347de64110952b5821c42068a2054947aec4bc60db2fffffffff02685e3e00000000001976a9149ed35c9c42543ec67f9e6d1033e2ac1ac76f86ba88acd33e4500000000001976a9143c88fada9101f660d77feec1dd8db4ee9ea01d6788ac00000000");
            Transaction tx1 = this.network.CreateTransaction("0100000001055c4c42511f9d05f2fa817c7f023df567f3d501bebec14ddce7c05a9d5fda52000000006b483045022100de552f011768887141b9a767ae184f61aa3743a32aad394ac1e1ec35345415420220070b3d0afd28414f188c966e334e9f7b65e7440538d93bc1d61f82067fcfd3fa012103b47b6ffce08f54be286620a29f45407fedb7b33acfec938551938ec96a1e1b0bffffffff019f053e000000000017a91493e31884769545a237f164aa07b3caef6b62f6b68700000000");
            NodeSettings settings = this.CreateSettings("LoadPoolTest_WithGoodTransactions");
            TxMempool txMemPool;
            MempoolManager mempoolManager = CreateTestMempool(settings, out txMemPool);
            Money fee = Money.Satoshis(0.00001m);

            txMemPool.AddUnchecked(tx1_parent.GetHash(), new TxMempoolEntry(tx1_parent, fee, 0, 0.0, 0, tx1_parent.TotalOut + fee, false, 0, null, new ConsensusOptions()));
            long expectedTx1FeeDelta = 123;

            // age of tx = 5 hours
            long txAge = 5 * 60 * 60;

            var toSave = new List<MempoolPersistenceEntry>
            {
                new MempoolPersistenceEntry{
                    Tx = tx1,
                    Time = mempoolManager.DateTimeProvider.GetTime() - txAge,
                    FeeDelta = expectedTx1FeeDelta
                },
            };
            MemPoolSaveResult result = (new MempoolPersistence(settings, new LoggerFactory())).Save(settings.Network, toSave, fileName);

            long expectedSize = 2;
            await mempoolManager.LoadPoolAsync(fileName);
            long actualSize = await mempoolManager.MempoolSize();
            TxMempoolEntry actualEntry = txMemPool.MapTx.TryGet(tx1.GetHash());
            long? actualTx1FeedDelta = actualEntry?.feeDelta;

            Assert.Equal(expectedSize, actualSize);
            Assert.Equal(expectedTx1FeeDelta, actualTx1FeedDelta);
        }

        [Fact]
        public async Task LoadPoolTest_WithExpiredTransaction_PurgesTxAsync()
        {
            string fileName = "mempool.dat";
            Transaction tx1_parent = this.network.CreateTransaction("0100000001c4fadb806f9679c27c30c11b694523f6ac9614f7a69076b8940082ce636040fb000000006b4830450221009ad4b969a40b95017d133b13f7d465031829731f3b0ae4bcdcb5e393f5e919f902207f33aad2c3af48d6d65aaf5dd15a85a1f588ee3d6f477b2236cda1d81d88c43b012102eb184a906e082db44a95347de64110952b5821c42068a2054947aec4bc60db2fffffffff02685e3e00000000001976a9149ed35c9c42543ec67f9e6d1033e2ac1ac76f86ba88acd33e4500000000001976a9143c88fada9101f660d77feec1dd8db4ee9ea01d6788ac00000000");
            Transaction tx1 = this.network.CreateTransaction("0100000001055c4c42511f9d05f2fa817c7f023df567f3d501bebec14ddce7c05a9d5fda52000000006b483045022100de552f011768887141b9a767ae184f61aa3743a32aad394ac1e1ec35345415420220070b3d0afd28414f188c966e334e9f7b65e7440538d93bc1d61f82067fcfd3fa012103b47b6ffce08f54be286620a29f45407fedb7b33acfec938551938ec96a1e1b0bffffffff019f053e000000000017a91493e31884769545a237f164aa07b3caef6b62f6b68700000000");
            NodeSettings settings = this.CreateSettings("LoadPoolTest_WithExpiredTxs");
            TxMempool txMemPool;
            MempoolManager mempoolManager = CreateTestMempool(settings, out txMemPool);
            Money fee = Money.Satoshis(0.00001m);

            txMemPool.AddUnchecked(tx1_parent.GetHash(), new TxMempoolEntry(tx1_parent, fee, 0, 0.0, 0, tx1_parent.TotalOut + fee, false, 0, null, new ConsensusOptions()));
            long expectedTx1FeeDelta = 123;

            // age of tx = 5 hours past expiry
            long txAge = (MempoolValidator.DefaultMempoolExpiry + 5) * 60 * 60;

            var toSave = new List<MempoolPersistenceEntry>
            {
                new MempoolPersistenceEntry{
                    Tx = tx1,
                    Time = mempoolManager.DateTimeProvider.GetTime() - txAge,
                    FeeDelta = expectedTx1FeeDelta
                },
            };
            MemPoolSaveResult result = (new MempoolPersistence(settings, new LoggerFactory())).Save(settings.Network, toSave, fileName);

            long expectedSize = 1;
            await mempoolManager.LoadPoolAsync(fileName);
            long actualSize = await mempoolManager.MempoolSize();
            TxMempoolEntry actualEntry = txMemPool.MapTx.TryGet(tx1.GetHash());
            Assert.Null(actualEntry);
            Assert.Equal(expectedSize, actualSize);
        }

        [Fact]
        public void SaveStreamTest()
        {
            int numTx = 22;
            int expectedLinesPerTransaction = 3;
            int expectedHeaderLines = 2;
            int expectedLines = numTx * expectedLinesPerTransaction + expectedHeaderLines;
            var settings = new NodeSettings(args: new string[] { $"-datadir={ Path.Combine(this.dir, "SaveStreamTest") }" });
            var persistence = new MempoolPersistence(settings, new LoggerFactory());
            IEnumerable<MempoolPersistenceEntry> toSave = this.CreateTestEntries(numTx);
            List<MempoolPersistenceEntry> loaded;

            long actualStreamLength = 0;
            ulong actualVersion = 0;
            long actualCount = -1;
            using (var ms = new MemoryStream())
            {
                persistence.DumpToStream(settings.Network, toSave, ms);
                actualStreamLength = ms.Length;
                ms.Seek(0, SeekOrigin.Begin);
                var bitcoinReader = new BitcoinStream(ms, false)
                {
                    ConsensusFactory = settings.Network.Consensus.ConsensusFactory
                };

                bitcoinReader.ReadWrite(ref actualVersion);
                bitcoinReader.ReadWrite(ref actualCount);

                loaded = new List<MempoolPersistenceEntry>();
                for (int i = 0; i < actualCount; i++)
                {
                    MempoolPersistenceEntry entry = default(MempoolPersistenceEntry);
                    bitcoinReader.ReadWrite(ref entry);
                    loaded.Add(entry);
                }
            }

            Assert.True(actualStreamLength > 0);
            Assert.Equal(MempoolPersistence.MempoolDumpVersion, actualVersion);
            Assert.Equal(numTx, actualCount);
            Assert.Equal(loaded, toSave.ToArray());
        }

        private NodeSettings CreateSettings(string subDirName)
        {
            return new NodeSettings(args: new string[] { $"-datadir={ Directory.CreateDirectory(Path.Combine(this.dir, subDirName)).FullName }" });
        }

        private IEnumerable<MempoolPersistenceEntry> CreateTestEntries(int numTx)
        {
            var entries = new List<TxMempoolEntry>(numTx);
            for (int i = 0; i < numTx; i++)
            {
                int amountSat = 10 * i;
                Transaction tx = this.MakeRandomTx(amountSat);
                var entry = new TxMempoolEntry(tx, Money.FromUnit(0.1m, MoneyUnit.MilliBTC), DateTimeOffset.Now.ToUnixTimeSeconds(), i * 100, i, amountSat, i == 0, 10, null, new ConsensusOptions());
                entry.UpdateFeeDelta(numTx - i);
                entries.Add(entry);
            }
            return entries.Select(entry => MempoolPersistenceEntry.FromTxMempoolEntry(entry));
        }

        private Transaction MakeRandomTx(int satAmount = 10)
        {
            Money amount = Money.FromUnit(satAmount, MoneyUnit.Satoshi);
            var trx = this.network.CreateTransaction();
            trx.AddInput(new TxIn(Script.Empty));
            trx.AddOutput(amount, RandomScript());
            trx.AddInput(new TxIn(Script.Empty));
            trx.AddOutput(amount, RandomScript());
            return trx;
        }

        private static Script RandomScript()
        {
            return new Script(Guid.NewGuid().ToByteArray()
                            .Concat(Guid.NewGuid().ToByteArray())
                            .Concat(Guid.NewGuid().ToByteArray())
                            .Concat(Guid.NewGuid().ToByteArray())
                            .Concat(Guid.NewGuid().ToByteArray())
                            .Concat(Guid.NewGuid().ToByteArray()));
        }

        private MempoolManager CreateTestMempool(NodeSettings settings, out TxMempool txMemPool)
        {
            var mempoolSettings = new MempoolSettings(settings);
            IDateTimeProvider dateTimeProvider = DateTimeProvider.Default;
            NodeSettings nodeSettings = NodeSettings.Default();
            ILoggerFactory loggerFactory = nodeSettings.LoggerFactory;
            var consensusSettings = new ConsensusSettings(nodeSettings);
            txMemPool = new TxMempool(dateTimeProvider, new BlockPolicyEstimator(new MempoolSettings(nodeSettings), loggerFactory, nodeSettings), loggerFactory, nodeSettings);
            var mempoolLock = new MempoolSchedulerLock();
            var coins = new InMemoryCoinView(settings.Network.GenesisHash);
            var chain = new ConcurrentChain(this.network);
            var mempoolPersistence = new MempoolPersistence(settings, loggerFactory);
            this.network.Consensus.Options = new PosConsensusOptions();
<<<<<<< HEAD
            ConsensusRules consensusRules = new PowConsensusRules(this.network, loggerFactory, dateTimeProvider, chain, new NodeDeployments(this.network, chain), consensusSettings, new Checkpoints(), new InMemoryCoinView(new uint256()), new Mock<ILookaheadBlockPuller>().Object).Register(new FullNodeBuilderConsensusExtension.PowConsensusRulesRegistration());
=======
            this.network.Consensus.Rules = new FullNodeBuilderConsensusExtension.PowConsensusRulesRegistration().GetRules();
            ConsensusRules consensusRules = new PowConsensusRules(this.network, loggerFactory, dateTimeProvider, chain, new NodeDeployments(this.network, chain), consensusSettings, new Checkpoints(), new InMemoryCoinView(new uint256()), new Mock<ILookaheadBlockPuller>().Object).Register();
>>>>>>> cb179734
            var mempoolValidator = new MempoolValidator(txMemPool, mempoolLock, dateTimeProvider, mempoolSettings, chain, coins, loggerFactory, settings, consensusRules);
            return new MempoolManager(mempoolLock, txMemPool, mempoolValidator, dateTimeProvider, mempoolSettings, mempoolPersistence, coins, loggerFactory, settings.Network);
        }
    }
}<|MERGE_RESOLUTION|>--- conflicted
+++ resolved
@@ -286,12 +286,8 @@
             var chain = new ConcurrentChain(this.network);
             var mempoolPersistence = new MempoolPersistence(settings, loggerFactory);
             this.network.Consensus.Options = new PosConsensusOptions();
-<<<<<<< HEAD
-            ConsensusRules consensusRules = new PowConsensusRules(this.network, loggerFactory, dateTimeProvider, chain, new NodeDeployments(this.network, chain), consensusSettings, new Checkpoints(), new InMemoryCoinView(new uint256()), new Mock<ILookaheadBlockPuller>().Object).Register(new FullNodeBuilderConsensusExtension.PowConsensusRulesRegistration());
-=======
             this.network.Consensus.Rules = new FullNodeBuilderConsensusExtension.PowConsensusRulesRegistration().GetRules();
             ConsensusRules consensusRules = new PowConsensusRules(this.network, loggerFactory, dateTimeProvider, chain, new NodeDeployments(this.network, chain), consensusSettings, new Checkpoints(), new InMemoryCoinView(new uint256()), new Mock<ILookaheadBlockPuller>().Object).Register();
->>>>>>> cb179734
             var mempoolValidator = new MempoolValidator(txMemPool, mempoolLock, dateTimeProvider, mempoolSettings, chain, coins, loggerFactory, settings, consensusRules);
             return new MempoolManager(mempoolLock, txMemPool, mempoolValidator, dateTimeProvider, mempoolSettings, mempoolPersistence, coins, loggerFactory, settings.Network);
         }
